--- conflicted
+++ resolved
@@ -153,9 +153,6 @@
         commit_message = args.strip()
         self.coder.repo.commit(message=commit_message)
 
-<<<<<<< HEAD
-    def cmd_clear(self, args=""):
-=======
     def cmd_lint(self, args):
         "Commit, run the linter on all dirty files, fix problems and commit again"
 
@@ -193,7 +190,6 @@
             self.cmd_commit("")
 
     def cmd_clear(self, args):
->>>>>>> deb13c06
         "Clear the chat history"
 
         self.coder.done_messages = []

--- conflicted
+++ resolved
@@ -105,14 +105,9 @@
 
         if self.use_ctags:
             files_listing = self.get_tags_map(other_files)
-<<<<<<< HEAD
-            tokens = self.token_count(files_listing)
-            if tokens < max_map_tokens:
-=======
             num_tokens = self.token_count(files_listing)
             self.io.tool_output(f"ctags map: {num_tokens/1024:.1f} k-tokens")
             if num_tokens < max_map_tokens:
->>>>>>> 7bc26e67
                 ctags_msg = " with selected ctags info"
                 return files_listing, ctags_msg
 
